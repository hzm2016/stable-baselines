--- conflicted
+++ resolved
@@ -7,12 +7,8 @@
 KEY_VALUES = {'test': 1, 'b': -3.14, '8': 9.9}
 LOG_DIR = '/tmp/openai_baselines/'
 
-<<<<<<< HEAD
+
 def _assert_eq(left, right):
-=======
-
-def assert_eq(left, right):
->>>>>>> c665010a
     assert left == right, '{} != {}'.format(left, right)
 
 
